--- conflicted
+++ resolved
@@ -1,4 +1,3 @@
-<<<<<<< HEAD
 ## v0.26.0 (WIP)
 
 - ⚠️ Prioritized the user submitted non-empty `createData.email` (_it will be unverified_) when creating the PocketBase user during the first OAuth2 auth.
@@ -11,7 +10,8 @@
 - Added `$os.stat(file)` JSVM helper ([#6407](https://github.com/pocketbase/pocketbase/discussions/6407)).
 
 - Added `Store.SetFunc(key, func(old T) new T)` to set/update a store value with the return result of the callback in a concurrent safe manner.
-=======
+
+
 ## v0.25.4
 
 - Downgraded `aws-sdk-go-v2` to the version before the default data integrity checks because there have been reports for non-AWS S3 providers in addition to Backblaze (IDrive, R2) that no longer or partially work with the latest AWS SDK changes.
@@ -33,7 +33,6 @@
     go clean -modcache && go mod tidy
     ```
     _The versions pinning is temporary until the non-AWS S3 vendors patch their implementation or until I manage to find time to remove/replace the `aws-sdk-go-v2` dependency (I'll consider prioritizing it for the v0.26 or v0.27 release)._
->>>>>>> 5aa38092
 
 
 ## v0.25.3
