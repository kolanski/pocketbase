--- conflicted
+++ resolved
@@ -1,4 +1,3 @@
-<<<<<<< HEAD
 ## v0.20.0-rc2
 
 - Synced with the recent fixes in v0.19.3.
@@ -34,13 +33,13 @@
     ```
 
 - Other minor fixes and impovements (eg. added negative string number normalization support for the `json` field type)
-=======
+
+
 ## v0.19.4-WIP
 
 - Fixed TinyMCE source code viewer textarea styles ([#3715](https://github.com/pocketbase/pocketbase/issues/3715)).
 
 - Fixed `text` field min/max validators to properly count multi-byte characters ([#3735](https://github.com/pocketbase/pocketbase/issues/3735)).
->>>>>>> 58351939
 
 
 ## v0.19.3
