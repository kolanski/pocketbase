<!DOCTYPE html>
<html lang="en">
<head>
    <meta charset="UTF-8" />
    <meta name="viewport" content="width=device-width, initial-scale=1.0" />
    <meta
        http-equiv="Content-Security-Policy"
        content="default-src 'self'; style-src 'self' 'unsafe-inline'; img-src 'self' http://127.0.0.1:* data:; connect-src 'self' http://127.0.0.1:*; script-src 'self' 'sha256-GRUzBA7PzKYug7pqxv5rJaec5bwDCw1Vo6/IXwvD3Tc='"
    />

    <title>PocketBase</title>

    <link rel="apple-touch-icon" sizes="180x180" href="./images/favicon/apple-touch-icon.png">
    <link rel="icon" type="image/png" sizes="32x32" href="./images/favicon/favicon-32x32.png">
    <link rel="icon" type="image/png" sizes="16x16" href="./images/favicon/favicon-16x16.png">
    <link rel="manifest" href="./images/favicon/site.webmanifest">
    <link rel="mask-icon" href="./images/favicon/safari-pinned-tab.svg" color="#000000">
    <link rel="shortcut icon" href="./images/favicon/favicon.ico">
    <meta name="msapplication-TileColor" content="#ffffff">
    <meta name="msapplication-config" content="./images/favicon/browserconfig.xml">
    <meta name="theme-color" content="#ffffff">

    <script>
        window.Prism = window.Prism || {};
        window.Prism.manual = true;
    </script>
<<<<<<< HEAD
  <script type="module" crossorigin src="./assets/index.ab882c71.js"></script>
=======
  <script type="module" crossorigin src="./assets/index.b8a14a87.js"></script>
>>>>>>> d710446c
  <link rel="stylesheet" href="./assets/index.c5a3774d.css">
</head>
<body>
    <div id="app"></div>
    
</body>
</html><|MERGE_RESOLUTION|>--- conflicted
+++ resolved
@@ -24,11 +24,7 @@
         window.Prism = window.Prism || {};
         window.Prism.manual = true;
     </script>
-<<<<<<< HEAD
-  <script type="module" crossorigin src="./assets/index.ab882c71.js"></script>
-=======
-  <script type="module" crossorigin src="./assets/index.b8a14a87.js"></script>
->>>>>>> d710446c
+  <script type="module" crossorigin src="./assets/index.3e2c4036.js"></script>
   <link rel="stylesheet" href="./assets/index.c5a3774d.css">
 </head>
 <body>
