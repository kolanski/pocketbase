--- conflicted
+++ resolved
@@ -37,13 +37,8 @@
         window.Prism = window.Prism || {};
         window.Prism.manual = true;
     </script>
-<<<<<<< HEAD
-  <script type="module" crossorigin src="./assets/index-J08X4qqv.js"></script>
+  <script type="module" crossorigin src="./assets/index-i5sRUel6.js"></script>
   <link rel="stylesheet" crossorigin href="./assets/index-J9BLbllu.css">
-=======
-  <script type="module" crossorigin src="./assets/index-DO-7EE5M.js"></script>
-  <link rel="stylesheet" crossorigin href="./assets/index-B-iwcVJL.css">
->>>>>>> 865408a9
 </head>
 <body>
     <div id="app"></div>
