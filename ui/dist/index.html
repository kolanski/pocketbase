--- conflicted
+++ resolved
@@ -37,11 +37,7 @@
         window.Prism = window.Prism || {};
         window.Prism.manual = true;
     </script>
-<<<<<<< HEAD
-  <script type="module" crossorigin src="./assets/index-BBttSRuX.js"></script>
-=======
-  <script type="module" crossorigin src="./assets/index-BLYM4jtt.js"></script>
->>>>>>> cad16fac
+  <script type="module" crossorigin src="./assets/index-CqUWw3BG.js"></script>
   <link rel="stylesheet" crossorigin href="./assets/index-B-iwcVJL.css">
 </head>
 <body>
